from datetime import datetime
import io
import json
from typing import List
import uuid
from datetime import datetime
from google.cloud import storage
from depot.io import utils
from depot.io.interfaces import FileStorage, StoredFile
from depot._compat import unicode_text, percent_encode, percent_decode
from google.cloud.exceptions import NotFound
from google.oauth2 import service_account
import os
from depot.utils import make_content_disposition
CANNED_ACL_PUBLIC_READ = 'public-read'
CANNED_ACL_PRIVATE = 'private'

class GCSStoredFile(StoredFile):
    def __init__(self, file_id, blob):
        _check_file_id(file_id)
<<<<<<< HEAD
        self._blob = blob
=======

        self.blob = blob
        self._fileid = file_id
>>>>>>> f0dc6f0d
        self._closed = False
        metadata = blob.metadata or {}
<<<<<<< HEAD
        
        filename = metadata['x-depot-filename'] if 'x-depot-filename' in metadata else None
        if filename:
            filename = percent_decode(filename)
        #content_type = blob.content_type #metadata['x-depot-content-type']
        metadata_info = {'filename': filename,
                         'content_type': blob.content_type,
                         'content_length': blob.size,
                         'last_modified': None}

        try:
            last_modified = metadata['x-depot-modified']
            if last_modified:
                metadata_info['last_modified'] = datetime.strptime(last_modified,'%Y-%m-%d %H:%M:%S')
        except:
            pass
        
        super(GCSStoredFile, self).__init__(file_id=file_id, **metadata_info)
=======
        filename = metadata.get('x-depot-filename')
        content_type = metadata.get('x-depot-content-type')
        content_length = blob.size

        last_modified = None
        try:
            last_modified = metadata.get('x-depot-modified')
            if last_modified:
                last_modified = datetime.strptime(last_modified, '%Y-%m-%d %H:%M:%S')
        except:
            pass

        super(GCSStoredFile, self).__init__(file_id, filename, content_type, last_modified, content_length)
        self._pos = 0
>>>>>>> f0dc6f0d

    def read(self):
        if self.closed:
            raise ValueError("I/O operation on closed file")
<<<<<<< HEAD
        
        if self._blob is not None:
            try:
                data = self._blob.download_as_bytes()
                return data
            except NotFound:
                return None
        else:
            return None
=======

        if self._pos == 0:
            # If we are starting a new read, we need to get the latest generation of the blob
            self.blob = storage.Blob(self.blob.name, self.blob.bucket)
        
        data = self.blob.download_as_bytes(start=self._pos, end=self._pos + n - 1 if n != -1 else None)
        self._pos += len(data)
        return data
>>>>>>> f0dc6f0d

    def close(self, *args, **kwargs):
        self._closed = True

    @property
    def closed(self):
        return self._closed

    @property
    def public_url(self):
        return self._blob.public_url

class BucketDriver(object):

    def __init__(self, bucket, prefix):
        self.bucket = bucket
        self._prefix = prefix

    def get_blob(self, blob_name):
        return self.bucket.get_blob('%s%s' % (self._prefix, blob_name))
    
    def blob(self, blob_name):
        return self.bucket.blob('%s%s' % (self._prefix, blob_name))

    def new_blob(self, blob_name):
        return self.bucket.blob('%s%s' % (self._prefix, blob_name))

    def list_blob_names(self):
        blobs = self.bucket.list_blobs(prefix=self._prefix)
        return [k.name[len(self._prefix):] for k in blobs]


class GCSStorage(FileStorage):
    def __init__(self, project_id=None, credentials=None, bucket=None, policy=None, storage_class=None, prefix=''):
<<<<<<< HEAD
        
        if  os.environ.get("STORAGE_EMULATOR_HOST"):
            client_options = {'api_endpoint': os.environ.get("STORAGE_EMULATOR_HOST")}
            self.client = storage.Client(client_options=client_options)
            self._policy = CANNED_ACL_PRIVATE
        else:
            if not credentials:
                if not os.environ.get("GOOGLE_APPLICATION_CREDENTIALS"):
                    raise ValueError("GOOGLE_APPLICATION_CREDENTIALS environment variable not set")
                if os.environ["GOOGLE_APPLICATION_CREDENTIALS"].endswith(".json"):
                    if not os.path.isfile(os.environ["GOOGLE_APPLICATION_CREDENTIALS"]):
                        raise ValueError("GOOGLE_APPLICATION_CREDENTIALS environment variable does not point to a file")
                    credentials = service_account.Credentials.from_service_account_file(os.environ["GOOGLE_APPLICATION_CREDENTIALS"])
                if not os.environ["GOOGLE_APPLICATION_CREDENTIALS"].endswith(".json"):
                    credentials = service_account.Credentials.from_service_account_info(json.loads(os.environ["GOOGLE_APPLICATION_CREDENTIALS"]))
            
            if not project_id:
                project_id = credentials.project_id 
            policy = policy or CANNED_ACL_PUBLIC_READ
            assert policy in [CANNED_ACL_PUBLIC_READ, CANNED_ACL_PRIVATE], (
                "Key policy must be %s or %s" % (CANNED_ACL_PUBLIC_READ, CANNED_ACL_PRIVATE))
            self._policy = policy or CANNED_ACL_PUBLIC_READ
            self.client = storage.Client(project=project_id, credentials=credentials)
=======
        if not credentials:
            if not os.environ.get("GOOGLE_APPLICATION_CREDENTIALS"):
                raise ValueError("GOOGLE_APPLICATION_CREDENTIALS environment variable not set")
            credentials = os.environ["GOOGLE_APPLICATION_CREDENTIALS"]
        
        if isinstance(credentials, dict):
            credentials = service_account.Credentials.from_service_account_info(credentials)
        elif isinstance(credentials, str):
            credentials = service_account.Credentials.from_service_account_file(credentials)
        else:
            credentials = credentials
        
        if not project_id:
            project_id = credentials.project_id

        policy = policy or CANNED_ACL_PUBLIC_READ
        assert policy in [CANNED_ACL_PUBLIC_READ, CANNED_ACL_PRIVATE], (
            "Key policy must be %s or %s" % (CANNED_ACL_PUBLIC_READ, CANNED_ACL_PRIVATE))
        self.client = storage.Client(project=project_id, credentials=credentials)
>>>>>>> f0dc6f0d

        
        # check if bucket exists
        try:
            bucket = self.client.get_bucket(bucket)
        except NotFound:
            bucket = self.client.create_bucket(bucket)

        self._storage_class = storage_class or 'STANDARD'
        self._prefix = prefix

        if policy == CANNED_ACL_PUBLIC_READ:
            self.set_bucket_public_iam(bucket)
        self._bucket_driver = BucketDriver(bucket, prefix)

    def get(self, file_or_id):
        file_id = self.fileid(file_or_id)
        _check_file_id(file_id)
<<<<<<< HEAD
        blob = self._bucket_driver.get_blob(file_id)
        if blob is None or not blob.exists():
            raise IOError('File %s not existing' % file_id)
=======

        blob = self.bucket.blob(self._prefix+file_id)
        if not blob.exists():
            # TODO: Can we get rid of this extra exists check?
            raise IOError('File %s not existing' % file_id)

        blob.reload()
>>>>>>> f0dc6f0d
        return GCSStoredFile(file_id, blob)
    
    def set_bucket_public_iam(self, bucket, members=("allUsers", )):
        policy = bucket.get_iam_policy(requested_policy_version=3)
        policy.bindings.append(
            {"role": "roles/storage.objectViewer", "members": members}
        )
        bucket.set_iam_policy(policy)
        
    def __save_file(self,blob, content, filename, content_type=None):
        if filename:
            filename = percent_encode(filename, safe='!#$&+-.^_`|~', encoding='utf-8')
        blob.content_type = content_type
        #blob.content_encoding = 'utf-8'
        #blob.cache_control = 'no-cache'
        blob.content_disposition = make_content_disposition('inline', filename)

        blob.metadata = {
            'x-depot-modified': utils.timestamp(),
            'x-depot-filename': filename,
            'x-depot-content-type': content_type
        }

        if hasattr(content, 'read'):
<<<<<<< HEAD
            can_seek_and_tell = True
            try:
                pos = content.tell()
                content.seek(pos)
            except:
                can_seek_and_tell = False
            if can_seek_and_tell:
                # check if content has name attribute
                if hasattr(content, 'name'):
                    blob.upload_from_filename(content.name, content_type=content_type)
                else:
                    blob.upload_from_file(content, content_type=content_type)
            else:
                blob.upload_from_string(content.read(), content_type=content_type)
=======
            try:
                pos = content.tell()
                content.seek(pos)
                blob.upload_from_file(content, content_type=content_type)
            except:
                content = content.read()
                blob.upload_from_string(content, content_type=content_type)
>>>>>>> f0dc6f0d
        else:
            if isinstance(content, unicode_text):
                raise TypeError('Only bytes can be stored, not unicode')
            blob.upload_from_string(content, content_type=content_type)
        
        if self._policy == CANNED_ACL_PUBLIC_READ:
            try:
                blob.make_public()
            except NotFound:
                pass

    def create(self, content, filename=None, content_type=None):
        content, filename, content_type = self.fileinfo(content, filename, content_type)
        new_file_id = str(uuid.uuid1())
        blob = self._bucket_driver.new_blob(new_file_id)
        self.__save_file(blob, content, filename, content_type)
        return new_file_id

    def replace(self, file_or_id, content, filename=None, content_type=None):
        file_id = self.fileid(file_or_id)
        _check_file_id(file_id)
<<<<<<< HEAD

        content, filename, content_type = self.fileinfo(content, filename, content_type, lambda: self.get(file_id))
        blob = self._bucket_driver.blob(file_id)

        self.__save_file(blob, content, filename, content_type)
        return file_id
=======
        
        existing_file = self.get(file_id)
        content, filename, content_type = self.fileinfo(content, filename, content_type, existing_file)
        self.__save_file(file_id, content, filename, content_type)
>>>>>>> f0dc6f0d

    def delete(self, file_or_id):
        file_id = self.fileid(file_or_id)
        _check_file_id(file_id)
<<<<<<< HEAD
        blob = self._bucket_driver.blob(file_id)
        if blob.exists():
            generation_match_precondition = None
            blob.reload()
            generation_match_precondition = blob.generation
            blob.delete(if_generation_match=generation_match_precondition)
=======

        blob = self.bucket.blob(self._prefix+file_id)
        generation_match_precondition = None
        try:
            blob.reload()
            generation_match_precondition = blob.generation
            blob.delete(if_generation_match=generation_match_precondition)
        except NotFound:
            pass
>>>>>>> f0dc6f0d

    def exists(self, file_or_id):
        file_id = self.fileid(file_or_id)
        _check_file_id(file_id)
<<<<<<< HEAD
        blob = self._bucket_driver.get_blob(file_id)
        return blob is not None

    def list(self):
        return self._bucket_driver.list_blob_names()
 
=======

        blob = self.bucket.blob(self._prefix+file_id)
        return blob.exists()

    def list(self):
        return [blob.name for blob in self.bucket.list_blobs()]


>>>>>>> f0dc6f0d
def _check_file_id(file_id):
    # Check that the given file id is valid, this also
    # prevents unsafe paths.
    try:
        uuid.UUID('{%s}' % file_id)
    except:
        raise ValueError('Invalid file id %s' % file_id)<|MERGE_RESOLUTION|>--- conflicted
+++ resolved
@@ -18,35 +18,13 @@
 class GCSStoredFile(StoredFile):
     def __init__(self, file_id, blob):
         _check_file_id(file_id)
-<<<<<<< HEAD
-        self._blob = blob
-=======
 
         self.blob = blob
         self._fileid = file_id
->>>>>>> f0dc6f0d
+
         self._closed = False
         metadata = blob.metadata or {}
-<<<<<<< HEAD
-        
-        filename = metadata['x-depot-filename'] if 'x-depot-filename' in metadata else None
-        if filename:
-            filename = percent_decode(filename)
-        #content_type = blob.content_type #metadata['x-depot-content-type']
-        metadata_info = {'filename': filename,
-                         'content_type': blob.content_type,
-                         'content_length': blob.size,
-                         'last_modified': None}
-
-        try:
-            last_modified = metadata['x-depot-modified']
-            if last_modified:
-                metadata_info['last_modified'] = datetime.strptime(last_modified,'%Y-%m-%d %H:%M:%S')
-        except:
-            pass
-        
-        super(GCSStoredFile, self).__init__(file_id=file_id, **metadata_info)
-=======
+        
         filename = metadata.get('x-depot-filename')
         content_type = metadata.get('x-depot-content-type')
         content_length = blob.size
@@ -61,22 +39,10 @@
 
         super(GCSStoredFile, self).__init__(file_id, filename, content_type, last_modified, content_length)
         self._pos = 0
->>>>>>> f0dc6f0d
 
     def read(self):
         if self.closed:
             raise ValueError("I/O operation on closed file")
-<<<<<<< HEAD
-        
-        if self._blob is not None:
-            try:
-                data = self._blob.download_as_bytes()
-                return data
-            except NotFound:
-                return None
-        else:
-            return None
-=======
 
         if self._pos == 0:
             # If we are starting a new read, we need to get the latest generation of the blob
@@ -85,7 +51,6 @@
         data = self.blob.download_as_bytes(start=self._pos, end=self._pos + n - 1 if n != -1 else None)
         self._pos += len(data)
         return data
->>>>>>> f0dc6f0d
 
     def close(self, *args, **kwargs):
         self._closed = True
@@ -120,31 +85,7 @@
 
 class GCSStorage(FileStorage):
     def __init__(self, project_id=None, credentials=None, bucket=None, policy=None, storage_class=None, prefix=''):
-<<<<<<< HEAD
-        
-        if  os.environ.get("STORAGE_EMULATOR_HOST"):
-            client_options = {'api_endpoint': os.environ.get("STORAGE_EMULATOR_HOST")}
-            self.client = storage.Client(client_options=client_options)
-            self._policy = CANNED_ACL_PRIVATE
-        else:
-            if not credentials:
-                if not os.environ.get("GOOGLE_APPLICATION_CREDENTIALS"):
-                    raise ValueError("GOOGLE_APPLICATION_CREDENTIALS environment variable not set")
-                if os.environ["GOOGLE_APPLICATION_CREDENTIALS"].endswith(".json"):
-                    if not os.path.isfile(os.environ["GOOGLE_APPLICATION_CREDENTIALS"]):
-                        raise ValueError("GOOGLE_APPLICATION_CREDENTIALS environment variable does not point to a file")
-                    credentials = service_account.Credentials.from_service_account_file(os.environ["GOOGLE_APPLICATION_CREDENTIALS"])
-                if not os.environ["GOOGLE_APPLICATION_CREDENTIALS"].endswith(".json"):
-                    credentials = service_account.Credentials.from_service_account_info(json.loads(os.environ["GOOGLE_APPLICATION_CREDENTIALS"]))
-            
-            if not project_id:
-                project_id = credentials.project_id 
-            policy = policy or CANNED_ACL_PUBLIC_READ
-            assert policy in [CANNED_ACL_PUBLIC_READ, CANNED_ACL_PRIVATE], (
-                "Key policy must be %s or %s" % (CANNED_ACL_PUBLIC_READ, CANNED_ACL_PRIVATE))
-            self._policy = policy or CANNED_ACL_PUBLIC_READ
-            self.client = storage.Client(project=project_id, credentials=credentials)
-=======
+
         if not credentials:
             if not os.environ.get("GOOGLE_APPLICATION_CREDENTIALS"):
                 raise ValueError("GOOGLE_APPLICATION_CREDENTIALS environment variable not set")
@@ -164,7 +105,6 @@
         assert policy in [CANNED_ACL_PUBLIC_READ, CANNED_ACL_PRIVATE], (
             "Key policy must be %s or %s" % (CANNED_ACL_PUBLIC_READ, CANNED_ACL_PRIVATE))
         self.client = storage.Client(project=project_id, credentials=credentials)
->>>>>>> f0dc6f0d
 
         
         # check if bucket exists
@@ -183,11 +123,6 @@
     def get(self, file_or_id):
         file_id = self.fileid(file_or_id)
         _check_file_id(file_id)
-<<<<<<< HEAD
-        blob = self._bucket_driver.get_blob(file_id)
-        if blob is None or not blob.exists():
-            raise IOError('File %s not existing' % file_id)
-=======
 
         blob = self.bucket.blob(self._prefix+file_id)
         if not blob.exists():
@@ -195,7 +130,6 @@
             raise IOError('File %s not existing' % file_id)
 
         blob.reload()
->>>>>>> f0dc6f0d
         return GCSStoredFile(file_id, blob)
     
     def set_bucket_public_iam(self, bucket, members=("allUsers", )):
@@ -220,22 +154,6 @@
         }
 
         if hasattr(content, 'read'):
-<<<<<<< HEAD
-            can_seek_and_tell = True
-            try:
-                pos = content.tell()
-                content.seek(pos)
-            except:
-                can_seek_and_tell = False
-            if can_seek_and_tell:
-                # check if content has name attribute
-                if hasattr(content, 'name'):
-                    blob.upload_from_filename(content.name, content_type=content_type)
-                else:
-                    blob.upload_from_file(content, content_type=content_type)
-            else:
-                blob.upload_from_string(content.read(), content_type=content_type)
-=======
             try:
                 pos = content.tell()
                 content.seek(pos)
@@ -243,7 +161,6 @@
             except:
                 content = content.read()
                 blob.upload_from_string(content, content_type=content_type)
->>>>>>> f0dc6f0d
         else:
             if isinstance(content, unicode_text):
                 raise TypeError('Only bytes can be stored, not unicode')
@@ -265,31 +182,14 @@
     def replace(self, file_or_id, content, filename=None, content_type=None):
         file_id = self.fileid(file_or_id)
         _check_file_id(file_id)
-<<<<<<< HEAD
-
-        content, filename, content_type = self.fileinfo(content, filename, content_type, lambda: self.get(file_id))
-        blob = self._bucket_driver.blob(file_id)
-
-        self.__save_file(blob, content, filename, content_type)
-        return file_id
-=======
         
         existing_file = self.get(file_id)
         content, filename, content_type = self.fileinfo(content, filename, content_type, existing_file)
         self.__save_file(file_id, content, filename, content_type)
->>>>>>> f0dc6f0d
 
     def delete(self, file_or_id):
         file_id = self.fileid(file_or_id)
         _check_file_id(file_id)
-<<<<<<< HEAD
-        blob = self._bucket_driver.blob(file_id)
-        if blob.exists():
-            generation_match_precondition = None
-            blob.reload()
-            generation_match_precondition = blob.generation
-            blob.delete(if_generation_match=generation_match_precondition)
-=======
 
         blob = self.bucket.blob(self._prefix+file_id)
         generation_match_precondition = None
@@ -299,19 +199,10 @@
             blob.delete(if_generation_match=generation_match_precondition)
         except NotFound:
             pass
->>>>>>> f0dc6f0d
 
     def exists(self, file_or_id):
         file_id = self.fileid(file_or_id)
         _check_file_id(file_id)
-<<<<<<< HEAD
-        blob = self._bucket_driver.get_blob(file_id)
-        return blob is not None
-
-    def list(self):
-        return self._bucket_driver.list_blob_names()
- 
-=======
 
         blob = self.bucket.blob(self._prefix+file_id)
         return blob.exists()
@@ -320,7 +211,6 @@
         return [blob.name for blob in self.bucket.list_blobs()]
 
 
->>>>>>> f0dc6f0d
 def _check_file_id(file_id):
     # Check that the given file id is valid, this also
     # prevents unsafe paths.
