--- conflicted
+++ resolved
@@ -397,15 +397,11 @@
             raise unittest.SkipTest('Google Cloud Storage not installed')
 
         env = os.environ
-<<<<<<< HEAD
-        if not env.get('GOOGLE_APPLICATION_CREDENTIALS') and not env.get('STORAGE_EMULATOR_HOST'):
-            raise unittest.SkipTest('GOOGLE_APPLICATION_CREDENTIALS environment variable not set')
-=======
+
         google_credentials = env.get('GOOGLE_SERVICE_CREDENTIALS')
         if not google_credentials:
             raise unittest.SkipTest('GOOGLE_SERVICE_CREDENTIALS environment variable not set')
         google_credentials = json.loads(google_credentials)
->>>>>>> f0dc6f0d
 
         BUCKET_NAME = 'fdtest-%s-%s' % (uuid.uuid1(), os.getpid())
         cls.fs = cls.get_storage(bucket_name=BUCKET_NAME, 
