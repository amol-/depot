import io
import json
import os
import unittest
import uuid
import json
import requests
from flaky import flaky
import unittest
from google.cloud.exceptions import NotFound

from depot._compat import PY2, unicode_text

GCSStorage = None
FILE_CONTENT = b'HELLO WORLD'


@flaky
class TestGCSStorage(unittest.TestCase):
    @classmethod
    def setUpClass(cls):
        cls.run_id = '%s-%s' % (uuid.uuid1().hex, os.getpid())
        cls._prefix = ''

        try:
            global GCSStorage
            from depot.io.gcs import GCSStorage
        except ImportError:
            raise unittest.SkipTest('Google Cloud Storage not installed')
        
        cls._bucket = 'filedepot-testfs-%s' % cls.run_id
<<<<<<< HEAD
        if not os.environ.get("STORAGE_EMULATOR_HOST"):
            if not os.environ.get("GOOGLE_APPLICATION_CREDENTIALS"):
                raise SkipTest("GOOGLE_APPLICATION_CREDENTIALS environment variable not set")
            if os.environ["GOOGLE_APPLICATION_CREDENTIALS"].endswith(".json"):
                if not os.path.isfile(os.environ["GOOGLE_APPLICATION_CREDENTIALS"]):
                    raise SkipTest("GOOGLE_APPLICATION_CREDENTIALS environment variable does not point to a file")
                cls._gcs_credentials = service_account.Credentials.from_service_account_file(os.environ["GOOGLE_APPLICATION_CREDENTIALS"])
            if not os.environ["GOOGLE_APPLICATION_CREDENTIALS"].endswith(".json"):
                cls._gcs_credentials = service_account.Credentials.from_service_account_info(json.loads(os.environ["GOOGLE_APPLICATION_CREDENTIALS"]))
            cls._project_id = cls._gcs_credentials.project_id
        else:
            cls._gcs_credentials = None
            cls._project_id = None
        cls.fs = GCSStorage(project_id=cls._project_id,credentials=cls._gcs_credentials,bucket=cls._bucket, prefix=cls._prefix)
=======
        env = os.environ
        google_credentials = env.get('GOOGLE_SERVICE_CREDENTIALS')
        if not google_credentials:
            raise unittest.SkipTest('GOOGLE_SERVICE_CREDENTIALS environment variable not set')
        google_credentials = json.loads(google_credentials)
        cls.fs = GCSStorage(project_id=google_credentials["project_id"], 
                            credentials=google_credentials, 
                            bucket=cls._bucket, 
                            prefix=cls._prefix)
>>>>>>> f0dc6f0d

    @classmethod
    def tearDownClass(cls):
        for blob in cls.fs._bucket_driver.bucket.list_blobs():
            blob.delete()
        
        try:
            cls.fs._bucket_driver.bucket.delete()
        except NotFound:
            pass

    def test_fileoutside_depot(self):
        fid = str(uuid.uuid1())
        blob = self.fs._bucket_driver.blob(self._prefix+fid)
        blob.upload_from_string(FILE_CONTENT)

        f = self.fs.get(fid)
        assert f.read() == FILE_CONTENT

<<<<<<< HEAD

    def test_get_key_failure(self):
        non_existent_key = str(uuid.uuid1())
        try:
            self.fs.get(non_existent_key)
        except IOError:
            pass
        else:
            assert False, 'Should have raised NotFound'

=======
>>>>>>> f0dc6f0d
    def test_public_url(self):
        fid = str(uuid.uuid1())
        blob = self.fs._bucket_driver.blob(self._prefix+fid)
        blob.upload_from_string(FILE_CONTENT)

        f = self.fs.get(fid)
        assert f.public_url.endswith('/%s' % self._prefix+fid), f.public_url

    def test_content_disposition(self):
        file_id = self.fs.create(io.BytesIO(b'content'), unicode_text('test.txt'), 'text/plain')
        test_file = self.fs.get(file_id)
        response = requests.get(test_file.public_url)
        assert response.headers['Content-Disposition'] == "inline;filename=\"test.txt\";filename*=utf-8''test.txt"

    def test_storage_non_ascii_filenames(self):
        filename = u'ملف.pdf'
        new_file_id = self.fs.create(
            io.BytesIO(FILE_CONTENT),
            filename=filename,
            content_type='application/pdf'
        )

        assert new_file_id is not None
    <|MERGE_RESOLUTION|>--- conflicted
+++ resolved
@@ -29,22 +29,7 @@
             raise unittest.SkipTest('Google Cloud Storage not installed')
         
         cls._bucket = 'filedepot-testfs-%s' % cls.run_id
-<<<<<<< HEAD
-        if not os.environ.get("STORAGE_EMULATOR_HOST"):
-            if not os.environ.get("GOOGLE_APPLICATION_CREDENTIALS"):
-                raise SkipTest("GOOGLE_APPLICATION_CREDENTIALS environment variable not set")
-            if os.environ["GOOGLE_APPLICATION_CREDENTIALS"].endswith(".json"):
-                if not os.path.isfile(os.environ["GOOGLE_APPLICATION_CREDENTIALS"]):
-                    raise SkipTest("GOOGLE_APPLICATION_CREDENTIALS environment variable does not point to a file")
-                cls._gcs_credentials = service_account.Credentials.from_service_account_file(os.environ["GOOGLE_APPLICATION_CREDENTIALS"])
-            if not os.environ["GOOGLE_APPLICATION_CREDENTIALS"].endswith(".json"):
-                cls._gcs_credentials = service_account.Credentials.from_service_account_info(json.loads(os.environ["GOOGLE_APPLICATION_CREDENTIALS"]))
-            cls._project_id = cls._gcs_credentials.project_id
-        else:
-            cls._gcs_credentials = None
-            cls._project_id = None
-        cls.fs = GCSStorage(project_id=cls._project_id,credentials=cls._gcs_credentials,bucket=cls._bucket, prefix=cls._prefix)
-=======
+
         env = os.environ
         google_credentials = env.get('GOOGLE_SERVICE_CREDENTIALS')
         if not google_credentials:
@@ -54,7 +39,6 @@
                             credentials=google_credentials, 
                             bucket=cls._bucket, 
                             prefix=cls._prefix)
->>>>>>> f0dc6f0d
 
     @classmethod
     def tearDownClass(cls):
@@ -74,19 +58,6 @@
         f = self.fs.get(fid)
         assert f.read() == FILE_CONTENT
 
-<<<<<<< HEAD
-
-    def test_get_key_failure(self):
-        non_existent_key = str(uuid.uuid1())
-        try:
-            self.fs.get(non_existent_key)
-        except IOError:
-            pass
-        else:
-            assert False, 'Should have raised NotFound'
-
-=======
->>>>>>> f0dc6f0d
     def test_public_url(self):
         fid = str(uuid.uuid1())
         blob = self.fs._bucket_driver.blob(self._prefix+fid)
